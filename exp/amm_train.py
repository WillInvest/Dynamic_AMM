--- conflicted
+++ resolved
@@ -99,11 +99,7 @@
                                             amm=AMM(),
                                             trader_dir=trader_dirs)) for seed in range(n_envs)]
     env = SubprocVecEnv(envs)
-<<<<<<< HEAD
     model = PPO("MlpPolicy", env=env, n_steps=int(1e3), batch_size=int(1e2), n_epochs=5)
-=======
-    model = PPO("MlpPolicy", env=env, n_steps=int(1e3), batch_size=int(1e3), n_epochs=5)
->>>>>>> 8c2c4e02
         
     checkpoint_callback = CheckpointCallback(save_freq=EVALUATE_PER_STEP, save_path=model_dirs, name_prefix="rl_maker")
     wandb_callback = WandbCallback()
@@ -114,7 +110,15 @@
     #                              n_eval_episodes=30,
     #                              deterministic=True,
     #                              render=False)
+    # eval_callback = EvalCallback(env,
+    #                              best_model_save_path=model_dirs,
+    #                              log_path=model_dirs,
+    #                              eval_freq=EVALUATE_PER_STEP,
+    #                              n_eval_episodes=30,
+    #                              deterministic=True,
+    #                              render=False)
         
+    model.learn(total_timesteps=TOTAL_STEPS, callback=[checkpoint_callback, wandb_callback], progress_bar=True)
     model.learn(total_timesteps=TOTAL_STEPS, callback=[checkpoint_callback, wandb_callback], progress_bar=True)
 
     wandb.finish()
