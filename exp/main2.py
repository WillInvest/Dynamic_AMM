# importing src directory
import sys
sys.path.append('')
# experiment imports
# from src.amm import amm

from src.amm.amm import AMM
from src.amm.amm import SimpleFeeAMM
from src.amm.utils import parse_input, set_market_trade
from src.amm.fee import TriangleFee, PercentFee
from threading import Thread
# Function to execute in the setup thread


def set_trade_after_execution(amm_instance, MP, inv1, inv2):
    # Define the function to run after trade execution
    set_market_trade(amm_instance, MP, inv1, inv2)


<<<<<<< HEAD
=======
# class MarketGBM:
#     def get_best_bid()
#
#     def get_best_ask()
#
#     def next()
#
# market = MarketGBM()
#
# class AmmArbitrageEnv:
#     def __init__(self, market, AMM) -> None:
#         self.obs_space:
#         self.act_space: (-1, 1), (0, 1)
#
#
#     def step(self, action: ):
#         reward = self.__get_reward()
#
#         self.AMM.trade_swap()
#         self.market.trade
#
#         obs.append(self.market.get_best_bid())
#
#         self.market.next()
#
#
#         return next_obs, reward, done, trucated, info
#
#     def __get_reward(self):
#         '''
#
#         '''
#         pass
#
#     def reset(self):
#         pass


>>>>>>> a2d8e5a8
def main():
    fee1 = PercentFee(0.1)
    # fee2 = TriangleFee(0.2, -1)
    # amm = AMM()
    amm = SimpleFeeAMM(fee_structure=fee1)
    print("Initial AMM: ")
    print(SimpleFeeAMM)
    # while True:
    for i in range(100000):
        s2string = input("Input string (i.e. A B 1): ")
        if s2string == 'r':
            amm = SimpleFeeAMM(fee_structure=fee1)
            print("Reset amm")
            print(amm)
            continue  # reset
        order = parse_input(s2string)
        s1, s2, s2_in = order
        print(order)
        # amm.track_asset_ratio('A','B')
        success, trade_info = amm.trade_swap(s1, s2, s2_in)
<<<<<<< HEAD
        print('trade info', trade_info['asset_delta'])
        print('fees', trade_info['fee'])
=======
        print(trade_info)
>>>>>>> a2d8e5a8
        # if success:
        #     t = Thread(target=set_trade_after_execution,
        #                args=(amm, 10, 'B', 'A'))
        #     t.start()
        # Function call for resetting ratio to market value
        # Parameter 1: Market Value
        # Parameter 2: Numerator for asset ratio eg: (B(parameter 2)/A(parameter 3))
        # amm.set_market_trade(10,'B','A')
        # function_to_solve = amm.helper_gen(s1, s2, s2_in)
        # s1_in, info = find_root_bisection(
        #     function_to_solve, left_bound=-amm.portfolio[s1] + 1)
        # print('solver info')
        # print(info)
        # print(f"s1_in: {s1_in}")
        # updates = {s1: s1_in, s2: s2_in}
        # amm.update_portfolio(delta_assets=updates, asset_in=s2, fee='triangle')
        print("Updated portfolio:")
        print(amm)


#     def update_portfolio(self, *, delta_assets: dict = {}, check=True, asset_in: str = None, fee=None):
if __name__ == "__main__":
    # amm = AMM()
    # print(amm)
    # print(amm.target_function())
    # amm.update_portfolio(delta_assets={'A': -1, 'B': 0.1})
    # print(amm)
    # print(amm.target_function())
    main()


    '''
    No fee
    in your AMM pool, asset X, and asset Y, pa > pb in numerireur X/Y, in outside market (no market impact), mpa > mpb (GBM x_t*(1+epsilon), x_t/(1+epsilon))
    arbitrage opportunity yields, when mpb > pa, or mpa < pb
    
    With fee:
    
    
    
    
    '''<|MERGE_RESOLUTION|>--- conflicted
+++ resolved
@@ -17,47 +17,6 @@
     set_market_trade(amm_instance, MP, inv1, inv2)
 
 
-<<<<<<< HEAD
-=======
-# class MarketGBM:
-#     def get_best_bid()
-#
-#     def get_best_ask()
-#
-#     def next()
-#
-# market = MarketGBM()
-#
-# class AmmArbitrageEnv:
-#     def __init__(self, market, AMM) -> None:
-#         self.obs_space:
-#         self.act_space: (-1, 1), (0, 1)
-#
-#
-#     def step(self, action: ):
-#         reward = self.__get_reward()
-#
-#         self.AMM.trade_swap()
-#         self.market.trade
-#
-#         obs.append(self.market.get_best_bid())
-#
-#         self.market.next()
-#
-#
-#         return next_obs, reward, done, trucated, info
-#
-#     def __get_reward(self):
-#         '''
-#
-#         '''
-#         pass
-#
-#     def reset(self):
-#         pass
-
-
->>>>>>> a2d8e5a8
 def main():
     fee1 = PercentFee(0.1)
     # fee2 = TriangleFee(0.2, -1)
@@ -78,12 +37,8 @@
         print(order)
         # amm.track_asset_ratio('A','B')
         success, trade_info = amm.trade_swap(s1, s2, s2_in)
-<<<<<<< HEAD
         print('trade info', trade_info['asset_delta'])
         print('fees', trade_info['fee'])
-=======
-        print(trade_info)
->>>>>>> a2d8e5a8
         # if success:
         #     t = Thread(target=set_trade_after_execution,
         #                args=(amm, 10, 'B', 'A'))
