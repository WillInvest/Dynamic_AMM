import os
import sys
project_root = os.path.abspath(os.path.join(os.path.dirname(__file__), '..'))
sys.path.append(project_root)
from tqdm import tqdm
import pandas as pd
from typing import Dict, List
import numpy as np
from stable_baselines3 import PPO
import time
from datetime import datetime
from amm_simulate import *
from amm_plot import *
from datetime import datetime
    
def main(trader_dir, maker_dir, iterations=300, verbose=False):

    # Create a directory for storing results
    results_dir = "final_results"
    os.makedirs(results_dir, exist_ok=True)
    
    # Load the trained traders
    traders = {}
    for mc in np.arange(0.02, 0.22, 0.02):
        model_path = os.path.join(trader_dir, f'market_competition_level_{mc:.2f}', 'rl_trader_5000000_steps.zip')
        if os.path.exists(model_path):
            traders[mc] = PPO.load(model_path)
            print(f"Loaded model for market competition_level {mc:.2f}")

    # define the fee rates
    max_fee_rate = 0.005
    min_fee_rate = 0.0005
    num_slices = 10
    fee_rates = np.linspace(min_fee_rate, max_fee_rate, num_slices)
    
    # Define sigma values
    sigma_values = [0.005, 0.006, 0.007, 0.008, 0.009, 0.01]
    results = {}

    for sigma in sigma_values:
        # Initialize dictionaries to collect results for each sigma
        total_pnls_constant = {round(fee_rate, 4): [] for fee_rate in fee_rates}
        total_fees_constant = {round(fee_rate, 4): [] for fee_rate in fee_rates}
        total_vols_constant = {round(fee_rate, 4): [] for fee_rate in fee_rates}
        total_transactions_constant = {round(fee_rate, 4): [] for fee_rate in fee_rates}
        total_price_distance_constant = {round(fee_rate, 4): [] for fee_rate in fee_rates}

        # Collect results for constant fee rates
        for fee_rate in total_pnls_constant.keys():
            for seed in tqdm(range(iterations), desc=f'Sigma {sigma}, Fee Rate {fee_rate}'):
                seed = seed + int(time.time())
                total_pnl, total_fee, total_vol, price_distance, total_transaction = simulate_with_constant_fee_rate(traders, fee_rate, seed, sigma=sigma)
                total_pnl_sum = sum(total_pnl.values())  # Sum the PnL of all traders
                total_fee_sum = sum(total_fee.values())  # Sum the fee of all traders
                total_vol_sum = sum(total_vol.values())  # Sum the volume of all traders
                total_transaction_sum = sum(total_transaction.values())  # Sum the volume of all traders
                total_pnls_constant[fee_rate].append(total_pnl_sum)
                total_fees_constant[fee_rate].append(total_fee_sum)
                total_vols_constant[fee_rate].append(total_vol_sum)
                total_price_distance_constant[fee_rate].append(price_distance)
                total_transactions_constant[fee_rate].append(total_transaction_sum)
                if verbose:
                    print(f"Sigma {sigma}, Seed {seed}: Total PnL for fee rate {fee_rate}: {total_pnl_sum}")
                    print(f"Sigma {sigma}, Seed {seed}: Total Fee for fee rate {fee_rate}: {total_fee_sum}")
                    print(f"Sigma {sigma}, Seed {seed}: Total Volume for fee rate {fee_rate}: {total_vol_sum}")
                    print(f"Sigma {sigma}, Seed {seed}: Total price_distance for fee rate {fee_rate}: {price_distance}")
                    print(f"Sigma {sigma}, Seed {seed}: Total transactions for fee rate {fee_rate}: {total_transaction_sum}")
            
        # Initialize lists to collect results for RL agent
        total_pnls_rl = []
        total_fees_rl = []
        total_vols_rl = []
        total_dynamic_fee = []
        total_price_distance_rl = []
        total_transactions_rl = []

        # Collect results for RL agent
        for seed in tqdm(range(iterations), desc=f'Sigma {sigma}, RL Agent'):
            seed = seed + int(time.time())
            total_pnl, total_fee, total_vol, dynamic_fees, price_distance, total_transaction = simulate_with_rl_amm(traders, seed, maker_dir, sigma=sigma)
            total_pnl_sum = sum(total_pnl.values())  # Sum the PnL of all traders
            total_fee_sum = sum(total_fee.values())  # Sum the fee of all traders
            total_vol_sum = sum(total_vol.values())  # Sum the volume of all traders
            total_transaction_sum = sum(total_transaction.values())  # Sum the volume of all traders
            total_pnls_rl.append(total_pnl_sum)
            total_fees_rl.append(total_fee_sum)
            total_vols_rl.append(total_vol_sum)
            total_dynamic_fee.extend(dynamic_fees)
            total_price_distance_rl.append(price_distance)
            total_transactions_rl.append(total_transaction_sum)
            if verbose:
                print(f"Sigma {sigma}, Seed {seed}: Total PnL for RL: {total_pnl_sum}")
                print(f"Sigma {sigma}, Seed {seed}: Total Fee for RL: {total_fee_sum}")
                print(f"Sigma {sigma}, Seed {seed}: Total Volume for RL: {total_vol_sum}")
                print(f"Sigma {sigma}, Seed {seed}: Dynamic Fee Rate: {np.mean(dynamic_fees)}")
                print(f"Sigma {sigma}, Seed {seed}: Total price_distance for RL: {price_distance}")
                print(f"Sigma {sigma}, Seed {seed}: Total transactions for RL: {total_transaction_sum}")

        # Store the results for this sigma value in the unified results dictionary
        results[sigma] = {
            'constant': {
                'total_pnls': total_pnls_constant,
                'total_fees': total_fees_constant,
                'total_vols': total_vols_constant,
                'total_price_distance': total_price_distance_constant,
                'total_transactions': total_transactions_constant
            },
            'rl': {
                'total_pnls_rl': total_pnls_rl,
                'total_fees_rl': total_fees_rl,
                'total_vols_rl': total_vols_rl,
                'total_dynamic_fee': total_dynamic_fee,
                'total_price_distance_rl': total_price_distance_rl,
                'total_transactions_rl': total_transactions_rl
            }
        }
    
    # Flatten results and save to CSV
    flattened_results = []

    for sigma, data in results.items():
        # For constant fee rates
        for fee_rate, pnls in data['constant']['total_pnls'].items():
            for i in range(len(pnls)):
                flattened_results.append({
                    'sigma': sigma,
                    'fee_rate': fee_rate,
                    'pnl': pnls[i],
                    'fee': data['constant']['total_fees'][fee_rate][i],
                    'volume': data['constant']['total_vols'][fee_rate][i],
                    'price_distance': data['constant']['total_price_distance'][fee_rate][i],
                    'dynamic_fee': fee_rate,
                    'total_transactions': data['constant']['total_transactions'][fee_rate][i]
                })

        # For RL strategy
        for i in range(len(data['rl']['total_pnls_rl'])):
            flattened_results.append({
                'sigma': sigma,
                'fee_rate': 'rl',
                'pnl': data['rl']['total_pnls_rl'][i],
                'fee': data['rl']['total_fees_rl'][i],
                'volume': data['rl']['total_vols_rl'][i],
                'price_distance': data['rl']['total_price_distance_rl'][i],
                'dynamic_fee': data['rl']['total_dynamic_fee'][i],
                'total_transactions': data['rl']['total_transactions_rl'][i]
            })

    # Convert to DataFrame
    df = pd.DataFrame(flattened_results)

<<<<<<< HEAD
    # Save to CSV and use the timestamp as part of the filename
=======
    # Save to CSV
>>>>>>> 8c2c4e02
    csv_file_path = os.path.join(results_dir, f'all_results_{datetime.now().strftime("%Y%m%d_%H%M%S")}.csv')
    df.to_csv(csv_file_path, index=False)
    
if __name__ == "__main__":
    trader_dir = f'{os.path.expanduser("~")}/AMM-Python/models/trader_model'
<<<<<<< HEAD
    maker_dir = f'{os.path.expanduser("~")}/AMM-Python/models/maker_model/rl_maker_5000000_steps.zip'
=======
    maker_dir = f'{os.path.expanduser("~")}/AMM-Python/models/maker_model/rl_maker_3000000_steps.zip'
>>>>>>> 8c2c4e02
    main(trader_dir, maker_dir, iterations=30)<|MERGE_RESOLUTION|>--- conflicted
+++ resolved
@@ -149,19 +149,11 @@
     # Convert to DataFrame
     df = pd.DataFrame(flattened_results)
 
-<<<<<<< HEAD
     # Save to CSV and use the timestamp as part of the filename
-=======
-    # Save to CSV
->>>>>>> 8c2c4e02
     csv_file_path = os.path.join(results_dir, f'all_results_{datetime.now().strftime("%Y%m%d_%H%M%S")}.csv')
     df.to_csv(csv_file_path, index=False)
     
 if __name__ == "__main__":
     trader_dir = f'{os.path.expanduser("~")}/AMM-Python/models/trader_model'
-<<<<<<< HEAD
     maker_dir = f'{os.path.expanduser("~")}/AMM-Python/models/maker_model/rl_maker_5000000_steps.zip'
-=======
-    maker_dir = f'{os.path.expanduser("~")}/AMM-Python/models/maker_model/rl_maker_3000000_steps.zip'
->>>>>>> 8c2c4e02
     main(trader_dir, maker_dir, iterations=30)